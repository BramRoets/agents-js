--- conflicted
+++ resolved
@@ -14,13 +14,8 @@
   voice: api_proto.Voice;
   inputAudioFormat: api_proto.AudioFormat;
   outputAudioFormat: api_proto.AudioFormat;
-<<<<<<< HEAD
-  inputAudioTranscription?: api_proto.InputAudioTranscription;
-  turnDetection?: api_proto.TurnDetectionType;
-=======
   inputAudioTranscription: api_proto.InputAudioTranscription | null;
   turnDetection: api_proto.TurnDetectionType | null;
->>>>>>> a18a45a8
   temperature: number;
   maxResponseOutputTokens: number;
   model: api_proto.Model;
@@ -348,11 +343,7 @@
     if (!this.#expiresAt) {
       throw new Error('session not started');
     }
-<<<<<<< HEAD
-    return this.#expiresAt;
-=======
     return this.#expiresAt * 1000;
->>>>>>> a18a45a8
   }
 
   queueMsg(command: api_proto.ClientEvent): void {
@@ -581,11 +572,7 @@
       sendTask();
 
       this.#ws.onclose = () => {
-<<<<<<< HEAD
-        if (this.#expiresAt && Date.now() >= this.#expiresAt) {
-=======
         if (this.#expiresAt && Date.now() >= this.#expiresAt * 1000) {
->>>>>>> a18a45a8
           this.#closing = true;
         }
         if (!this.#closing) {
